--- conflicted
+++ resolved
@@ -4,18 +4,16 @@
 @TestManager.register
 class PalgraveAcceptanceTestA(AcceptanceTest):
     CITATION = "Foucault,  M.  (1991).  Discipline  and  Punish.  The  Birth  of  the  Prison  St.  Ives:  Penguin"
-<<<<<<< HEAD
-    BOOK_IDS = {"24596"} #24598
+    BOOK_IDS = {"24596", "20716", "27401"} #24598
+
 
 @TestManager.register
 class PalgraveAcceptanceTestB(AcceptanceTest):
     CITATION = "Ackers, H. L., Ioannou, E., & Ackers-Johnson, J. (2016). The impact of delays on maternal and neonatal outcomes in Ugandan public health facilities: The role of absenteeism. Health Policy and Planning, 1–10. doi:10.1093/heapol/czw046."
     BOOK_IDS = {"21612", "20717", "21612"}
 
+
 @TestManager.register
 class PalgraveAcceptanceTestC(AcceptanceTest):
     CITATION = "Norton, D., & Marks-Maran, D. (2014). Developing cultural sensitivity and awareness in nursing overseas. Nursing Standard, 28(44), 39–43.CrossRef"
-    BOOK_IDS = {"21610", "21612"}
-=======
-    BOOK_IDS = {"24596", "20716", "27401"}
->>>>>>> 3ac52c93
+    BOOK_IDS = {"21610", "21612"}