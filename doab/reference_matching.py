--- conflicted
+++ resolved
@@ -20,7 +20,7 @@
 def match_by_doi(reference):
     matches = []
 
-    if not reference or "doi" not in reference or reference["doi"] is None:
+    if "doi" not in reference or reference["doi"] is None:
         return matches
 
     with session_context() as session:
@@ -33,7 +33,7 @@
 
 
 def match_title_exact(reference):
-    if not reference or "title" not in reference or reference["title"] is None:
+    if "title" not in reference or reference["title"] is None:
         return []
     with session_context() as session:
         parses_matching = session.query(
@@ -44,16 +44,11 @@
     return chain.from_iterable(p.reference.books for p in parses_matching)
 
 
-<<<<<<< HEAD
-def match_title_fuzzy(reference):
-    #TODO: Add weighting by match score
-    if not reference or "title" not in reference or reference["title"] is None:
-=======
+
 def match_fuzzy(reference):
     title = reference.get("title")
     authors = reference.get("author", "")
     if "title" not in reference or reference["title"] is None:
->>>>>>> f5cbe8db
         return []
 
     # Fuzzy text search on title against db
